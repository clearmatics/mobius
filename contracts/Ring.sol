
// Copyright (c) 2016-2017 Clearmatics Technologies Ltd

// SPDX-License-Identifier: (LGPL-3.0+ AND GPL-3.0)

pragma solidity ^0.4.2;


contract Ring {
    function Ring(uint participants, uint payments) public {
        Participants = participants;
        PaymentAmount = payments * 1 ether;
        
        // Broadcast the ring is available      
        AvailableForDeposit();   
    }

    // Payable contracts need an empty, parameter-less function
    // so funds mistakenly sent are returned to their mistaken owner   
    function () public {
        revert();
    } 

    function start() public {
        // If this ring is initialized, throw to prevent someone wiping the ring state
        if (Started) {
            revert();
        }

        Started = true;
        // Message = block.blockhash(block.number-1);

        // This value is for the test suite
        Message = bytes32(0x50b44f86159783db5092ebe77fb4b9cc29e445e54db17f0e8d2bed4eb63126fc);

        // Broadcast the message for the newly started ring
        RingMessage(Message);     
    }
    
    function deposit(uint256 pubx, uint256 puby) public payable {
        // Throw if no message chosen
        if (Started != true) {
            revert();
        }

        // Throw if ring already full
        if (pubKeyx.length >= Participants) {
            revert();
        }

        // Throw if incorrect value sent
        if (msg.value != PaymentAmount) {
            revert();
        }

        // Throw if participant is already in this ring -- accepting would lock
        // money forever as each linkable ring signature allows one withdrawal
        for (uint i = 0; i < pubKeyx.length; i++) {
            if (pubKeyx[i] == pubx) {
                revert();
            }
        }

        // Throw if submitted pubkey not a valid point on curve
        // Accepting would lock money in the contract forever -- there would
        // be no private key with which to generate the signature to release it
        uint xcubed = mulmod(mulmod(pubx, pubx, FIELD_ORDER), pubx, FIELD_ORDER);

        // Checking y^2 = x^3 + 7 is sufficient as only integers exist in solidity
        if (addmod(xcubed, 7, FIELD_ORDER) != mulmod(puby, puby, FIELD_ORDER)) {
            revert();
        }

        // If all the above are satisfied, add to ring :)
        pubKeyx.push(pubx);
        pubKeyy.push(puby);

        // Broadcast event that a participant has joined the ring
        NewParticipant(pubx, puby);

        if (pubKeyx.length == Participants) {
            WithdrawReady();
            
            for (i = 0; i < Participants; i++) {
                commonHashList.push(pubKeyx[i]);
            }
            
            for (i = 0; i < Participants; i++) {
                commonHashList.push(pubKeyy[i]);
            }

            commonHashList.push(uint256(Message));
            
            hashx = uint256(sha256(pubKeyx, pubKeyy, Message));         

            // Security parameter. P(fail) = 1/(2^k)
            uint k = 999;
            uint256 z = FIELD_ORDER + 1;
            z = z / 4;

            for (i = 0; i < k; i++) {
                uint256 beta = addmod(mulmod(mulmod(hashx, hashx, FIELD_ORDER), hashx, FIELD_ORDER), 7, FIELD_ORDER);
                hashy = expMod(beta, z, FIELD_ORDER);
                if (beta == mulmod(hashy, hashy, FIELD_ORDER)) {
                    return;
                }
                
                hashx = (hashx + 1) % FIELD_ORDER;
            }            
        }
    } 
    
    function withdraw(uint tagx, uint tagy, uint[] ctlist) public {
        // Throw if ring hasn't been started
        if (Started != true) {
            revert();
        }    

        // Throw if ring isn't yet full
        if (pubKeyx.length != Participants) {
            revert();
        }

        // Throw if tag has already been seen
        for (uint i = 0; i < tagList.length; i++) {
            if (tagList[i] == tagx) {
                revert();
            }
        }

        // Form H(R||m)
        uint csum = 0;

        uint lhsx; 
        uint lhsy;
        
        uint rhsx; 
        uint rhsy;     
   
        for (i = 0; i < Participants; i++) {          
            /* fieldJacobianToBigAffine `normalizes' values before returning -
            normalize uses fast reduction on special form of secp256k1's prime! */ 

            uint cj = ctlist[2*i];
            uint tj = ctlist[2*i+1];      

            (lhsx, lhsy) = ecMul(GX, GY, tj);
            (rhsx, rhsy) = ecMul(pubKeyx[i], pubKeyy[i], cj);
            (lhsx, lhsy) = ecAdd(lhsx, lhsy, rhsx, rhsy);                        
            
            hashList.push(lhsx);
            hashList.push(lhsy);            

            (lhsx, lhsy) = ecMul(hashx, hashy, tj);
            (rhsx, rhsy) = ecMul(tagx, tagy, cj);
            (lhsx, lhsy) = ecAdd(lhsx, lhsy, rhsx, rhsy);               
            
            hashList.push(lhsx);
            hashList.push(lhsy);  
           
            csum = addmod(csum, cj, GEN_ORDER);
        }

        var hashout = uint256(sha256(commonHashList, hashList)) % GEN_ORDER;
        delete hashList;
                
        if (hashout == csum) {
            bool output = msg.sender.send(PaymentAmount);
            if (output == true) {
                // Signature and send successful 
                tagList.push(tagx);

                Withdrawals += 1;
                WithdrawEvent();

                if (Withdrawals == Participants) {
                    Started = false;
                    Withdrawals = 0;
                    
                    delete pubKeyx;
                    delete pubKeyy;

                    delete commonHashList;

                    delete tagList;
                    
                    WithdrawFinished();
                    AvailableForDeposit();
                }
                return;
            } else {
                // Signature verified, but send failed - this is bad so need to throw
                revert();
            }
        }

        // Signature didn't verify
        BadSignature();
    } 
<<<<<<< HEAD

    function compute(uint ax, uint ay, uint bx, uint by, uint tj, uint cj) private pure returns (uint256 resultX, uint256 resultY) {
        uint lhsx; 
        uint lhsy;
        
        uint rhsx; 
        uint rhsy;     
    
        // t.a
        (lhsx, lhsy) = ecMul(ax, ay, tj);
        
        // c.y (= xc.g)
        (rhsx, rhsy) = ecMul(bx, by, cj);
      
        // Construct t.G + c.Y
        (resultX, resultY) = ecAdd(lhsx, lhsy, rhsx, rhsy);    
    }
    
    function precalculateWithdrawValues() private {
        for (uint i = 0; i < Participants; i++) {
            commonHashList.push(pubKeyx[i]);
        }
        
        for (i = 0; i < Participants; i++) {
            commonHashList.push(pubKeyy[i]);
        }

        commonHashList.push(uint256(Message));
        
        hashx = uint256(sha256(pubKeyx, pubKeyy, Message));
        (hashx, hashy) = gety(hashx);      
    }
     
    
    function gety(uint256 x) private pure returns (uint256 y, uint256) {
        // Security parameter. P(fail) = 1/(2^k)
        uint k = 999;
        uint256 z = FIELD_ORDER + 1;
        z = z / 4;

        for (uint i = 0; i < k; i++) {
            uint256 beta = addmod(mulmod(mulmod(x, x, FIELD_ORDER), x, FIELD_ORDER), 7, FIELD_ORDER);
            y = expMod(beta, z, FIELD_ORDER);
            if (beta == mulmod(y, y, FIELD_ORDER)) {
                return (x, y);
            }
            x = (x + 1) % FIELD_ORDER;
        }
    }     
=======
>>>>>>> b76296c8
    
    event RingMessage(
        bytes32 message
    );

    event RingResult(
        uint success
    );

    event NewParticipant(
        uint x,
        uint y
    );

    event AvailableForDeposit();
    event BadSignature();
    event WithdrawEvent();
    event WithdrawReady();
    event WithdrawFinished();

    uint constant FIELD_ORDER = 0xFFFFFFFFFFFFFFFFFFFFFFFFFFFFFFFFFFFFFFFFFFFFFFFFFFFFFFFEFFFFFC2F;
    uint constant GEN_ORDER = 0xFFFFFFFFFFFFFFFFFFFFFFFFFFFFFFFEBAAEDCE6AF48A03BBFD25E8CD0364141;
    uint constant GX = 0x79BE667EF9DCBBAC55A06295CE870B07029BFCDB2DCE28D959F2815B16F81798;
    uint constant GY = 0x483ADA7726A3C4655DA4FBFC0E1108A8FD17B448A68554199C47D08FFB10D4B8;
 
    // Number of participants chosen by the party deploying contract.
    uint public Participants;
    
    uint public PaymentAmount;
    
    bytes32 public Message;
    
    bool public Started = false;
    uint public Withdrawals = 0;

    // Creating arrays needed to store the submitted public keys 
    uint[] public pubKeyx;
    uint[] public pubKeyy; 
    
    // Precalculate withdraw values
    uint private hashx; 
    uint private hashy; 
    uint[] private commonHashList;        
    
    uint[] hashList; 
    
    // Withdrawl tags    
    uint[] private tagList;

    //
    // ECLib   
    //

    // The following code is taken from Jordi Baylina's ecsol library.
    // (<https://github.com/jbaylina/ecsol>).  This code is distributed
    // under the GNU General Public License version 3.

    // Copyright (C) 2016 Jordi Baylina

    function _jAdd(
        uint256 x1, 
        uint256 z1, 
        uint256 x2, 
        uint256 z2) private pure 
        returns(uint256 x3, uint256 z3) 
    {
        (x3, z3) = (addmod(mulmod(z2, x1, Q_CONSTANT), mulmod(x2, z1, Q_CONSTANT), Q_CONSTANT), mulmod(z1, z2, Q_CONSTANT) );
    }

    function _jSub(
        uint256 x1,
        uint256 z1,
        uint256 x2, 
        uint256 z2) private pure  
        returns(uint256 x3, uint256 z3)
    {
        (x3, z3) = ( addmod(mulmod(z2, x1, Q_CONSTANT), mulmod(Q_CONSTANT - x2, z1, Q_CONSTANT), Q_CONSTANT), mulmod(z1, z2 , Q_CONSTANT) );
    }

    function _jMul(
        uint256 x1,
        uint256 z1,
        uint256 x2,
        uint256 z2) private pure  
        returns(uint256 x3, uint256 z3)
    {
        (x3, z3) = (mulmod(x1, x2, Q_CONSTANT), mulmod(z1, z2, Q_CONSTANT));
    }

    function _jDiv(
        uint256 x1,
        uint256 z1,
        uint256 x2, 
        uint256 z2) private pure  
        returns(uint256 x3, uint256 z3)
    {
        (x3, z3) = (mulmod(x1, z2, Q_CONSTANT), mulmod(z1, x2, Q_CONSTANT));
    }

    function inverse(uint256 element) private pure //inverts an element, a, of the finite field
        returns(uint256 inva)
    {
        uint256 t = 0;
        uint256 newT = 1;
        uint256 r = Q_CONSTANT;
        uint256 newR = element;
        uint256 p;
        while (newR != 0) {
            p = r / newR;
            (t, newT) = (newT, addmod(t, (Q_CONSTANT - mulmod(p, newT, Q_CONSTANT)), Q_CONSTANT));
            (r, newR) = (newR, r - p * newR);
        }

        return t;
    }

    function _ecAdd(
        uint256 x1, 
        uint256 y1, 
        uint256 z1,
        uint256 x2, 
        uint256 y2, 
        uint256 z2) private pure
        returns(uint256 x3, uint256 y3, uint256 z3)
    {
        uint256 ly;
        uint256 lz;
        uint256 da;
        uint256 db;

        if ((x1 == 0) && (y1 == 0)) {
            // 0 + P = P
            return (x2, y2, z2);
        }

        if ((x2 == 0) && (y2 == 0)) {
            // P + 0 = P
            return (x1, y1, z1);
        }

        if ((x1 == x2) && (y1 == y2)) {
            // P + P = 2P
            (ly, lz) = _jMul(x1, z1, x1, z1);
            (ly, lz) = _jMul(ly, lz, 3, 1);
            (ly, lz) = _jAdd(ly, lz, A_CONSTANT, 1);
            (da, db) = _jMul(y1, z1, 2, 1);
        } else {
            (ly, lz) = _jSub(y2, z2, y1, z1);
            (da, db)  = _jSub(x2, z2, x1, z1);
        }

        (ly, lz) = _jDiv(ly, lz, da, db);

        (x3, da) = _jMul(ly, lz, ly, lz);
        (x3, da) = _jSub(x3, da, x1, z1);
        (x3, da) = _jSub(x3, da, x2, z2);

        (y3, db) = _jSub(x1, z1, x3, da);
        (y3, db) = _jMul(y3, db, ly, lz);
        (y3, db) = _jSub(y3, db, y1, z1);

        if (da != db) {
            x3 = mulmod(x3, db, Q_CONSTANT);
            y3 = mulmod(y3, da, Q_CONSTANT);
            z3 = mulmod(da, db, Q_CONSTANT);
        } else {
            z3 = da;
        }
    }

    function _ecDouble(uint256 x1, uint256 y1, uint256 z1) private pure
        returns(uint256 x3,uint256 y3,uint256 z3)
    {
        (x3, y3, z3) = _ecAdd(x1, y1, z1, x1, y1, z1);
    }

    function _ecMul(
        uint256 d,
        uint256 x1,
        uint256 y1,
        uint256 z1) private pure
        returns(uint256 x3, uint256 y3, uint256 z3)
    {
        uint256 remaining = d;
        uint256 px = x1;
        uint256 py = y1;
        uint256 pz = z1;
        uint256 acx = 0;
        uint256 acy = 0;
        uint256 acz = 1;

        // 0P = 0
        if (d == 0) {
            return (0, 0, 1);
        }

        // For d =/= 0, use double and add
        while (remaining != 0) {
            if ((remaining & 1) != 0) {
                (acx, acy, acz) = _ecAdd(acx, acy, acz, px, py, pz);
            }
            remaining = remaining / 2;
            (px, py, pz) = _ecDouble(px, py, pz);
        }

        (x3, y3, z3) = (acx, acy, acz);
    }

    function ecMul(uint256 ax, uint256 ay, uint256 k) private pure
        returns(uint256 px, uint256 py) 
    {
        // With a priv key, B pub key, this computes aB.
        // Then other party can compute bA and you've got your shared secret set up :)
        uint256 x;
        uint256 y;
        uint256 z;
        (x, y, z) = _ecMul(k, ax, ay, 1);
        z = inverse(z);
        px = mulmod(x, z, Q_CONSTANT);
        py = mulmod(y, z, Q_CONSTANT);
    }

    function ecAdd(
        uint256 ax, 
        uint256 ay, 
        uint256 bx, 
        uint256 by) private pure
        returns(uint256 px, uint256 py)
    {
        uint256 x;
        uint256 y;
        uint256 z;
        (x, y, z) = _ecAdd(ax, ay, 1, bx, by, 1);
        z = inverse(z);
        px = mulmod(x, z, Q_CONSTANT);
        py = mulmod(y, z, Q_CONSTANT);
    }

    function expMod(uint256 base, uint256 e, uint256 m) private pure returns (uint256 o) {
        if (base == 0) {
            return 0;
        }
        
        if (e == 0) {
            return 1;
        }
        
        if (m == 0) {
            revert();
        }
        
        o = 1;
        uint256 bit = 2 ** 255;
        
        while (bit > 0) {        
            assembly {
                // Loop unrolling for optimisation!!!
                o := mulmod(mulmod(o, o, m), exp(base, iszero(iszero(and(e, bit)))), m)
                o := mulmod(mulmod(o, o, m), exp(base, iszero(iszero(and(e, div(bit, 2))))), m)
                o := mulmod(mulmod(o, o, m), exp(base, iszero(iszero(and(e, div(bit, 4))))), m)
                o := mulmod(mulmod(o, o, m), exp(base, iszero(iszero(and(e, div(bit, 8))))), m)
                bit := div(bit, 16)
            }
        }
    }
  
    uint256 constant Q_CONSTANT = 0xFFFFFFFFFFFFFFFFFFFFFFFFFFFFFFFFFFFFFFFFFFFFFFFFFFFFFFFEFFFFFC2F;
    uint256 constant A_CONSTANT = 0;
}
<|MERGE_RESOLUTION|>--- conflicted
+++ resolved
@@ -197,58 +197,6 @@
         // Signature didn't verify
         BadSignature();
     } 
-<<<<<<< HEAD
-
-    function compute(uint ax, uint ay, uint bx, uint by, uint tj, uint cj) private pure returns (uint256 resultX, uint256 resultY) {
-        uint lhsx; 
-        uint lhsy;
-        
-        uint rhsx; 
-        uint rhsy;     
-    
-        // t.a
-        (lhsx, lhsy) = ecMul(ax, ay, tj);
-        
-        // c.y (= xc.g)
-        (rhsx, rhsy) = ecMul(bx, by, cj);
-      
-        // Construct t.G + c.Y
-        (resultX, resultY) = ecAdd(lhsx, lhsy, rhsx, rhsy);    
-    }
-    
-    function precalculateWithdrawValues() private {
-        for (uint i = 0; i < Participants; i++) {
-            commonHashList.push(pubKeyx[i]);
-        }
-        
-        for (i = 0; i < Participants; i++) {
-            commonHashList.push(pubKeyy[i]);
-        }
-
-        commonHashList.push(uint256(Message));
-        
-        hashx = uint256(sha256(pubKeyx, pubKeyy, Message));
-        (hashx, hashy) = gety(hashx);      
-    }
-     
-    
-    function gety(uint256 x) private pure returns (uint256 y, uint256) {
-        // Security parameter. P(fail) = 1/(2^k)
-        uint k = 999;
-        uint256 z = FIELD_ORDER + 1;
-        z = z / 4;
-
-        for (uint i = 0; i < k; i++) {
-            uint256 beta = addmod(mulmod(mulmod(x, x, FIELD_ORDER), x, FIELD_ORDER), 7, FIELD_ORDER);
-            y = expMod(beta, z, FIELD_ORDER);
-            if (beta == mulmod(y, y, FIELD_ORDER)) {
-                return (x, y);
-            }
-            x = (x + 1) % FIELD_ORDER;
-        }
-    }     
-=======
->>>>>>> b76296c8
     
     event RingMessage(
         bytes32 message
